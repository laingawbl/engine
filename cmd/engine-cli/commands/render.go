--- conflicted
+++ resolved
@@ -26,16 +26,10 @@
 		bottom = midY + (int(game.Height) / 2) + 1
 	)
 
-	renderTitle(left, top, int(tick.Turn))
+	renderTitle(left, top, int(frame.Turn))
 	renderBoard(game, top, bottom, left)
-<<<<<<< HEAD
+	snakePos := 0
 	for _, s := range frame.Snakes {
-		renderSnake(left, bottom, s)
-	}
-	renderFood(left, bottom, frame.Food)
-=======
-	snakePos := 0
-	for _, s := range tick.Snakes {
 		renderSnake(left, top, s)
 
 		text := fmt.Sprintf("%s %d/100", s.Name, s.Health)
@@ -53,8 +47,7 @@
 		}
 		snakePos += 2
 	}
-	renderFood(left, top, tick.Food)
->>>>>>> 96efa2e5
+	renderFood(left, top, frame.Food)
 
 	return termbox.Flush()
 }
