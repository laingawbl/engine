package commands

import (
	"encoding/json"
	"errors"
	"fmt"
	"net/http"
	"time"

	"github.com/battlesnakeio/engine/controller/pb"
	termbox "github.com/nsf/termbox-go"
	"github.com/spf13/cobra"
)

func init() {
	replayCmd.Flags().StringVarP(&gameID, "game-id", "g", "", "the game id of the game to get the status of")
}

var replayCmd = &cobra.Command{
	Use:   "replay",
	Short: "replays an existing game on the battlesnake engine",
	Args: func(c *cobra.Command, args []string) error {
		if len(gameID) == 0 {
			return errors.New("game id is required")
		}
		return nil
	},
	Run: func(*cobra.Command, []string) {
<<<<<<< HEAD
		client := &http.Client{
			Timeout: 5 * time.Second,
		}

		tr := &pb.ListGameFramesResponse{}
		var game *pb.Game
		{
			resp, err := client.Get(fmt.Sprintf("%s/games/%s/frames", apiAddr, gameID))
			if err != nil {
				fmt.Println("error while getting frames", err)
				return
			}
			err = json.NewDecoder(resp.Body).Decode(tr)
			resp.Body.Close()
			if err != nil {
				fmt.Println("error while decoding ticks", err)
				return
			}
		}
		{
			resp, err := client.Get(fmt.Sprintf("%s/games/%s", apiAddr, gameID))
			if err != nil {
				fmt.Println("error while getting status", err)
				return
			}
			s := &pb.StatusResponse{}
			err = json.NewDecoder(resp.Body).Decode(s)
			resp.Body.Close()
			if err != nil {
				fmt.Println("error while getting status", err)
				return
			}
			game = s.Game
		}

		if err := termbox.Init(); err != nil {
			panic(err)
		}
		defer termbox.Close()
=======
		replayGame()
	},
}
>>>>>>> 96efa2e5

func moveFrameForwards(frameIndex int, frames []*pb.GameTick) (int, *pb.GameTick, bool) {
	frameIndex++
	if frameIndex >= len(frames) {
		return frameIndex, nil, true
	}
	return frameIndex, frames[frameIndex], false
}

func moveFrameBackwards(frameIndex int, frames []*pb.GameTick) (int, *pb.GameTick) {
	frameIndex--
	if frameIndex <= 0 {
		frameIndex = 0
	}
	return frameIndex, frames[frameIndex]
}

func getCharacter(frame *pb.GameFrame, x, y int64) string {
	for _, f := range frame.Food {
		if f.X == x && f.Y == y {
			return "●"
		}
	}

	for _, s := range frame.AliveSnakes() {
		for _, p := range s.Body {
			if p.X == x && p.Y == y {
				return "◼"
			}
		}
	}
	return " "
}

func loadGame() (*pb.Game, []*pb.GameTick, error) {
	client := &http.Client{
		Timeout: 5 * time.Second,
	}

	resp, err := client.Get(fmt.Sprintf("%s/games/%s", apiAddr, gameID))
	if err != nil {
		fmt.Println("error while getting status", err)
		return nil, nil, err
	}
	s := &pb.StatusResponse{}
	err = json.NewDecoder(resp.Body).Decode(s)
	resp.Body.Close()
	if err != nil {
		fmt.Println("error while getting status", err)
		return nil, nil, err
	}

	ticks, err := loadFrames(0)
	if err != nil {
		return nil, nil, err
	}
	return s.Game, ticks, nil
}

func loadFrames(offset int) ([]*pb.GameTick, error) {
	client := &http.Client{
		Timeout: 5 * time.Second,
	}
	tr := &pb.ListGameTicksResponse{}
	resp, err := client.Get(fmt.Sprintf("%s/games/%s/ticks?offset=%d", apiAddr, gameID, offset))
	if err != nil {
		fmt.Println("error while getting ticks", err)
		return nil, err
	}
	err = json.NewDecoder(resp.Body).Decode(tr)
	resp.Body.Close()
	if err != nil {
		fmt.Println("error while decoding ticks", err)
		return nil, err
	}
	return tr.Ticks, nil
}

func checkForMoreFrames(frameIndex, frameCount int) ([]*pb.GameTick, error) {
	if frameIndex > (frameCount - 10) {
		return []*pb.GameTick{}, nil
	}

	return loadFrames(frameCount)
}

func replayGame() {
	game, frames, err := loadGame()
	if err != nil {
		panic(err)
	}

	if err := termbox.Init(); err != nil {
		panic(err)
	}
	defer termbox.Close()

	eventQueue := make(chan termbox.Event)
	go func(ev chan<- termbox.Event) {
		for {
			ev <- termbox.PollEvent()
		}
	}(eventQueue)

	cycle := time.NewTicker(200 * time.Millisecond)
	if len(frames) == 0 {
		return
	}
	currentFrame := frames[0]
	frameIndex := 0
	paused := false
	done := false

	for {
		if done {
			break
		}

		newFrames, err := checkForMoreFrames(frameIndex, len(frames))
		if err != nil {
			panic(err)
		}

		for _, f := range newFrames {
			frames = append(frames, f)
		}

		select {
		case ev := <-eventQueue:
			if ev.Type == termbox.EventKey {
				switch ev.Key {
				case termbox.KeyEsc:
					done = true
				case termbox.KeySpace:
					paused = !paused
					if paused {
						cycle.Stop()
					} else {
						cycle = time.NewTicker(200 * time.Millisecond)
					}

				case termbox.KeyArrowLeft:
					paused = true
					frameIndex, currentFrame = moveFrameBackwards(frameIndex, frames)
					if err := render(game, currentFrame); err != nil {
						panic(err)
					}
				case termbox.KeyArrowRight:
					paused = true
					frameIndex, currentFrame, done = moveFrameForwards(frameIndex, frames)
					if err := render(game, currentFrame); err != nil {
						panic(err)
					}
				}

			}
		case <-cycle.C:
			if paused {
				continue
			}
			if err := render(game, currentFrame); err != nil {
				panic(err)
			}
			frameIndex, currentFrame, done = moveFrameForwards(frameIndex, frames)

		}
	}

	if frameIndex >= len(frames) {
		tbprint(0, 0, defaultColor, defaultColor, "Press any key to exit...")
		termbox.Flush()
		termbox.PollEvent()
	}
}<|MERGE_RESOLUTION|>--- conflicted
+++ resolved
@@ -26,53 +26,11 @@
 		return nil
 	},
 	Run: func(*cobra.Command, []string) {
-<<<<<<< HEAD
-		client := &http.Client{
-			Timeout: 5 * time.Second,
-		}
-
-		tr := &pb.ListGameFramesResponse{}
-		var game *pb.Game
-		{
-			resp, err := client.Get(fmt.Sprintf("%s/games/%s/frames", apiAddr, gameID))
-			if err != nil {
-				fmt.Println("error while getting frames", err)
-				return
-			}
-			err = json.NewDecoder(resp.Body).Decode(tr)
-			resp.Body.Close()
-			if err != nil {
-				fmt.Println("error while decoding ticks", err)
-				return
-			}
-		}
-		{
-			resp, err := client.Get(fmt.Sprintf("%s/games/%s", apiAddr, gameID))
-			if err != nil {
-				fmt.Println("error while getting status", err)
-				return
-			}
-			s := &pb.StatusResponse{}
-			err = json.NewDecoder(resp.Body).Decode(s)
-			resp.Body.Close()
-			if err != nil {
-				fmt.Println("error while getting status", err)
-				return
-			}
-			game = s.Game
-		}
-
-		if err := termbox.Init(); err != nil {
-			panic(err)
-		}
-		defer termbox.Close()
-=======
 		replayGame()
 	},
 }
->>>>>>> 96efa2e5
-
-func moveFrameForwards(frameIndex int, frames []*pb.GameTick) (int, *pb.GameTick, bool) {
+
+func moveFrameForwards(frameIndex int, frames []*pb.GameFrame) (int, *pb.GameFrame, bool) {
 	frameIndex++
 	if frameIndex >= len(frames) {
 		return frameIndex, nil, true
@@ -80,7 +38,7 @@
 	return frameIndex, frames[frameIndex], false
 }
 
-func moveFrameBackwards(frameIndex int, frames []*pb.GameTick) (int, *pb.GameTick) {
+func moveFrameBackwards(frameIndex int, frames []*pb.GameFrame) (int, *pb.GameFrame) {
 	frameIndex--
 	if frameIndex <= 0 {
 		frameIndex = 0
@@ -105,7 +63,7 @@
 	return " "
 }
 
-func loadGame() (*pb.Game, []*pb.GameTick, error) {
+func loadGame() (*pb.Game, []*pb.GameFrame, error) {
 	client := &http.Client{
 		Timeout: 5 * time.Second,
 	}
@@ -123,19 +81,19 @@
 		return nil, nil, err
 	}
 
-	ticks, err := loadFrames(0)
+	frames, err := loadFrames(0)
 	if err != nil {
 		return nil, nil, err
 	}
-	return s.Game, ticks, nil
-}
-
-func loadFrames(offset int) ([]*pb.GameTick, error) {
+	return s.Game, frames, nil
+}
+
+func loadFrames(offset int) ([]*pb.GameFrame, error) {
 	client := &http.Client{
 		Timeout: 5 * time.Second,
 	}
-	tr := &pb.ListGameTicksResponse{}
-	resp, err := client.Get(fmt.Sprintf("%s/games/%s/ticks?offset=%d", apiAddr, gameID, offset))
+	tr := &pb.ListGameFramesResponse{}
+	resp, err := client.Get(fmt.Sprintf("%s/games/%s/frames?offset=%d", apiAddr, gameID, offset))
 	if err != nil {
 		fmt.Println("error while getting ticks", err)
 		return nil, err
@@ -149,9 +107,9 @@
 	return tr.Ticks, nil
 }
 
-func checkForMoreFrames(frameIndex, frameCount int) ([]*pb.GameTick, error) {
+func checkForMoreFrames(frameIndex, frameCount int) ([]*pb.GameFrame, error) {
 	if frameIndex > (frameCount - 10) {
-		return []*pb.GameTick{}, nil
+		return []*pb.GameFrame{}, nil
 	}
 
 	return loadFrames(frameCount)
